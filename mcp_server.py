import re
import os
import zlib
import time
import logging
from typing import Optional
from fastmcp import FastMCP
from urllib.parse import urlparse

import httpx
from pydantic import Field
from starlette.requests import Request
from starlette.responses import JSONResponse, Response

from core.a2a.client import A2AClient
from core.models import MakeResponseModel
from core.server import xyz_server
from core.env_helper import EnvHelper


A2A_SERVER_URL = os.getenv("A2A_SERVER_URL", "http://127.0.0.1:5000")

mcp = FastMCP("A2A-Client", host="0.0.0.0", port=EnvHelper.get_mcp_server_port())


@mcp.custom_route("/health", methods=["GET"])
async def health_check(request: Request) -> Response:
    return JSONResponse({"status": "ok"})


@mcp.tool()
async def get_agent_card_by_url(url: str = Field(description="Agent Server URL")):
    """
    Get AgentCard by server base url.

    Args:
        url (str): Agent-serve url.

    Returns:
        dict: A dictionary containing the agent's metadata and capabilities.

    Example Response:

        {
          "name": "XyzAgent: 1036",
          "version": "1.0.0",
          "url": "http://127.0.0.1:5000/1036",
          "capabilities": {
            "streaming": true
          },
          "defaultInputModes": [
            "text/plain"
          ],
          "defaultOutputModes": [
            "text/plain"
          ],
          "skills": [],
          "description": "Agent description..."
        }

    Important:
        - URL only supports BASE_URL, such as http://127.0.0.1:8000 or http://127.0.0.1:8000/
        - If the URL has a path part, you should call `get_agent_card_by_agent_id` to get the AgentCard instead of this tool
    """

    try:
        async with httpx.AsyncClient(timeout=EnvHelper.get_http_timeout()) as client:
            if not url.endswith("/"):
                agent_server_url = f"{url}/.well-known.json"
            else:
                agent_server_url = f"{url}.well-known.json"

            logging.info(f"根据 URL 获取 Card 信息: {agent_server_url}")
            response = await client.get(agent_server_url)
            return response.json()
    except Exception as exc:
        return {
            "err": str(exc),
            "message": "Failed to request AgentCard, possibly due to incorrect URL or Agent Serve service problem. Please confirm",
        }


@mcp.tool()
async def get_agent_card_by_agent_id(
    agent_id: int = Field(
        description="AgentCard Unique identifier of the person to whom it belongs"
    ),
):
    """
    Retrieves the IdCard (AgentCard) for a specified agent.

    Args:
        agent_id (int): The unique identifier of the agent whose IdCard is being requested.

    Returns:
        dict: A dictionary containing the agent's metadata and capabilities.

    Example Response:

        {
          "name": "XyzAgent: 1036",
          "version": "1.0.0",
          "url": "http://127.0.0.1:5000/1036",
          "capabilities": {
            "streaming": true
          },
          "defaultInputModes": [
            "text/plain"
          ],
          "defaultOutputModes": [
            "text/plain"
          ],
          "skills": [],
          "description": "Agent description..."
        }

    """
<<<<<<< HEAD
    async with httpx.AsyncClient(timeout=EnvHelper.get_http_timeout()) as client:
        a2a_agent_url = f"{A2A_SERVER_URL}/.well-known.json"
        response = await client.get(a2a_agent_url, params={"agent_id": agent_id})
        return response.json()
=======

    try:
        logging.info(f"根据 AgentID 获取 Card 信息: {agent_id}")
        async with httpx.AsyncClient(timeout=EnvHelper.get_http_timeout()) as client:
            agent_server_url = f"{A2A_SERVER_URL}/.well-known.json"
            response = await client.get(agent_server_url, params={"agent_id": agent_id})
            return response.json()
    except Exception as exc:
        return {
            "err": str(exc),
            "message": "Failed to request AgentCard, Check agentID is valid",
        }
>>>>>>> d755a4a4


@mcp.tool()
async def call_agent_by_agent_url(
    url: str = Field(
        description="The complete HTTP or HTTPS URL of the target external Agent-server. This URL is used to directly send a message to an agent operating outside the internal XYZ system."
    ),
    message: str = Field(
        description="The message content to be sent to the target Agent-server. This should be a clear, concise piece of information or a question intended for the external agent."
    ),
):
    """Sends a message to an external Agent-server using its specific URL via the A2A (Agent-to-Agent) protocol.

    This tool is intended for communication with Agent-servers that are addressable via a direct URL
    and are considered external to the XYZ internal agent network. It performs a straightforward
    message transmission without including conversational context from the XYZ system.

    Args:
        url: The fully qualified URL of the external Agent-server (e.g., 'https://example-agent.com').
        message: The textual message to be delivered to the Agent-server at the specified URL.

    Returns:
        A string containing the response from the target Agent-server, prefixed with 'URL {url} said: '.
        For example: 'URL https://example-agent.com/api/message said: Received your message.'
    """

    logging.info(f"""
          调用 A2AClient call_agent 工具, 参数;
              - urL: {url}
              - message: {message}
          """)

    client = A2AClient(url=url)

    # 外部服务使用常规方式发送信息
    response = client.send_message(message)
    logging.info(f"{url} Response: {response}")
    return f"URL {url} said: {response}"


@mcp.tool()
async def call_agent_by_agent_id(
    from_agent_id: int = Field(
        description="The unique identifier of the XYZ Agent initiating this call. This ID is used to fetch the relevant conversation history and identify the sender in the message."
    ),
    message: str = Field(
        description="The new message content to be sent to the target internal XYZ Agent. This message will be appended to the existing conversation history before sending."
    ),
    to_agent_id: int = Field(
        description="The unique identifier of the target XYZ Agent within the internal network to which the message and conversation history will be sent.",
    ),
):
    """Sends a message to an internal XYZ Agent using its Agent ID, including conversation context, via the A2A protocol.

    This tool facilitates communication between Agents within the XYZ internal network. It automatically
    retrieves the existing conversation history between the `from_agent_id` (acting as user) and
    the `to_agent_id`. The new `message` is appended to this history, and the entire context is sent
    to the target agent. Both the sent message and the received response are then saved back into the
    conversation history.

    Args:
        from_agent_id: The ID of the agent making the request (e.g., an agent acting on behalf of a user).
        message: The current message to send to the `to_agent_id`.
        to_agent_id: The ID of the internal XYZ Agent that should receive the message.

    Returns:
        A string containing the response from the target internal Agent, prefixed with 'Agent {to_agent_id} said: '.
        For example: 'Agent 12345 said: I can help with that.'
    """
    agent_server_url = f"{A2A_SERVER_URL}/{to_agent_id}"

    client = A2AClient(url=agent_server_url)

    logging.info(f"""
          调用 A2AClient call_agent 工具, 参数;
              - urL: {agent_server_url}
              - form_agent_id: {from_agent_id}
              - to_agent_id: {to_agent_id}
              - message: {message}
          """)

    message_list = []

    # 内部 Agent 需要带上上下文
    message_list = await xyz_server.conversation_read(
        user_id=from_agent_id, agent_id=to_agent_id
    )

    rest_message = {
        "role": {"id": from_agent_id, "type": "user", "name": "Default User"},
        "content": message,
        "metadata": {"time": time.time()},
    }

    message_list.append(rest_message)

    # 内部 Agent-Server 发送方式
    send_message = MakeResponseModel(
        messages_list=message_list,
        user_id=str(from_agent_id),
        mcp_info_list=[],
        other_data=None,
    )

    response = await client.send_stream_message(send_message.model_dump_json())

    # 内部 Agent 需要缓存历史记录
    await xyz_server.conversation_write(
        user_id=from_agent_id,
        agent_id=to_agent_id,
        message=message,
        role="user",
    )
    await xyz_server.conversation_write(
        user_id=from_agent_id,
        agent_id=to_agent_id,
        message=response,
        role="assistant",
    )

    logging.info(f"{to_agent_id} Response: {response}")
    return f"Agent {to_agent_id} said: {response}"


if __name__ == "__main__":
    mcp.run(transport="sse")<|MERGE_RESOLUTION|>--- conflicted
+++ resolved
@@ -115,13 +115,6 @@
         }
 
     """
-<<<<<<< HEAD
-    async with httpx.AsyncClient(timeout=EnvHelper.get_http_timeout()) as client:
-        a2a_agent_url = f"{A2A_SERVER_URL}/.well-known.json"
-        response = await client.get(a2a_agent_url, params={"agent_id": agent_id})
-        return response.json()
-=======
-
     try:
         logging.info(f"根据 AgentID 获取 Card 信息: {agent_id}")
         async with httpx.AsyncClient(timeout=EnvHelper.get_http_timeout()) as client:
@@ -133,7 +126,6 @@
             "err": str(exc),
             "message": "Failed to request AgentCard, Check agentID is valid",
         }
->>>>>>> d755a4a4
 
 
 @mcp.tool()
